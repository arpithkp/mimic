# -*- test-case-name: mimic.test.test_core -*-

"""
Service catalog hub and integration for Mimic application objects.
"""

from __future__ import unicode_literals

from twisted.python.urlpath import URLPath
from twisted.plugin import getPlugins
from mimic import plugins

from mimic.imimic import IAPIMock
from mimic.session import SessionStore
from mimic.util.helper import random_hex_generator


class MimicCore(object):
    """
    A MimicCore contains a mapping from URI prefixes to particular service
    mocks.
    """

    def __init__(self, clock, apis):
        """
        Create a MimicCore with an IReactorTime to do any time-based scheduling
        against.

        :param clock: an IReactorTime which will be used for session timeouts
            and determining timestamps.
        :type clock: :obj:`twisted.internet.interfaces.IReactorTime`

        :param apis: an iterable of all :obj:`IAPIMock`s that this MimicCore
            will expose.
        """
        self._uuid_to_api = {}
        self.sessions = SessionStore(clock)

        for api in apis:
            this_api_id = ((api.__class__.__name__) + '-' +
                           random_hex_generator(3))
            self._uuid_to_api[this_api_id] = api

    @classmethod
    def fromPlugins(cls, clock):
        """
        Create a :obj:`MimicCore` from all :obj:`IAPIMock` plugins.
        """
        return cls(clock, list(getPlugins(IAPIMock, plugins)))

<<<<<<< HEAD
    def _new_session(self, username_key=None, **attributes):
        """
        Create a new session and persist it according to its username and token
        values.

        :param attributes: Keyword parameters containing zero or more of
            ``username``, ``token``, and ``tenant_id``.  Any fields that are
            not specified will be filled out automatically.

        :return: A new session with all fields filled out and an expiration
                 time 1 day in the future (according to the clock associated
                 with this :obj:`MimicCore`).
        :rtype: :obj:`Session`
        """
        for key in ['username', 'token']:
            if attributes.get(key, None) is None:
                attributes[key] = key + "_" + text_type(uuid4())
        if attributes.get('tenant_id', None) is None:
            attributes['tenant_id'] = text_type(uuid4().int)   
        if 'expires' not in attributes:
            attributes['expires'] = (
                datetime.utcfromtimestamp(self._clock.seconds())
                + timedelta(days=1)
            )
        session = Session(**attributes)
        if username_key is None:
            username_key = session.username
        self._username_to_token[username_key] = session.token
        self._token_to_session[session.token] = session
        self._tenant_to_token[session.tenant_id] = session.token
        return session

    def session_for_token(self, token):
        """
        :param unicode token: An authentication token previously created by
            session_for_api_key or session_for_username_password.

        :return: a session for the given token, only if that token already
                 exists.
        :rtype: Session

        :raise: :obj:`KeyError` if no such thing exists.
        """
        if token in self._token_to_session:
            return self._token_to_session[token]
        return self._new_session(token=token)

    def session_for_api_key(self, username, api_key):
        """
        Create or return a :obj:`Session`.

        :param unicode username: A user name.
        :param unicode api_key: An API key that should match the username.

        :return: a session for the given user.
        :rtype: Session
        """
        # One day, API keys will be different from passwords, but not today.
        return self.session_for_username_password(username, api_key)

    def session_for_username_password(self, username, password,
                                      tenant_id=None):
        """
        Create or return a :obj:`Session` based on a user's credentials.
        """
        if username in self._username_to_token:
            return self._token_to_session[self._username_to_token[username]]
        return self._new_session(username=username,
                                 tenant_id=tenant_id)

    def session_for_impersonation(self, username, expires_in):
        """
        Create or return a :obj:`Session` impersonating a given user; this
        session is distinct from the user's normal login session in that it
        will have an independent token.
        """
        session = self.session_for_username_password(
            username, "lucky we don't check passwords, isn't it",
        )
        key = ('impersonation', session.username)
        if key in self._username_to_token:
            return self._token_to_session[self._username_to_token[key]]
        subsession = self._new_session(
            username=username,
            expires=datetime.utcfromtimestamp(self._clock.seconds() +
                                              expires_in),
            tenant_id=session.tenant_id,
            username_key=key,
        )
        return subsession

    def session_for_tenant_id(self, tenant_id):
        """
        :param unicode tenant_id: The tenant_id of a previously-created
            session.
        """
        if tenant_id not in self._tenant_to_token:
            return self._new_session(tenant_id=tenant_id)
        return self.session_for_token(self._tenant_to_token[tenant_id])

    def service_with_region(self, region_name, service_id):
=======
    def service_with_region(self, region_name, service_id, base_uri):
>>>>>>> b9d57c4b
        """
        Given the name of a region and a mimic internal service ID, get a
        resource for that service.

        :param unicode region_name: the name of the region that the service
            resource exists within.
        :param unicode service_id: the UUID for the service for the
            specified region
        :param str base_uri: the base uri to use instead of the default -
            most likely comes from a request URI

        :return: A resource.
        :rtype: :obj:`twisted.web.iweb.IResource`
        """
        if service_id in self._uuid_to_api:
            api = self._uuid_to_api[service_id]
            return api.resource_for_region(
                region_name,
                self.uri_for_service(region_name, service_id, base_uri),
                self.sessions,
            )

    def uri_for_service(self, region, service_id, base_uri):
        """
        Generate a URI prefix for a given region and service ID.

        Each plugin loaded into mimic generates a list of catalog entries; each
        catalog entry has a list of endpoints.  Each endpoint has a URI
        associated with it, which we call a "URI prefix", because the endpoint
        will have numerous other URIs beneath it in the hierarchy, generally
        starting with a version number and tenant ID.  The URI prefixes
        generated for this function point to the top of the endpoint's
        hierarchy, not including any tenant information.

        :param unicode region: the name of the region that the service resource
            exists within.
        :param unicode service_id: the UUID for the service for the specified
            region
        :param str base_uri: the base uri to use instead of the default - most
            likely comes from a request URI

        :return: The full URI locating the service for that region
        :rtype: ``str``
        """
        return str(URLPath.fromString(base_uri)
                   .child("mimicking").child(service_id).child(region).child(""))

    def entries_for_tenant(self, tenant_id, prefix_map, base_uri):
        """
        Get all the :obj:`mimic.catalog.Entry` objects for the given tenant ID,
        populating a mapping of :obj:`mimic.catalog.Entry` to URI prefixes (as
        described by :pyobj:`MimicCore.uri_for_service`) for that entry.

        :param unicode tenant_id: A fictional tenant ID.
        :param dict prefix_map: a mapping of entries to uris
        :param str base_uri: the base uri to use instead of the default - most
            likely comes from a request URI

        :return: The full URI locating the service for that region
        """
        for service_id, api in self._uuid_to_api.items():
            for entry in api.catalog_entries(tenant_id):
                for endpoint in entry.endpoints:
                    prefix_map[endpoint] = self.uri_for_service(
                        endpoint.region, service_id, base_uri
                    )
                yield entry<|MERGE_RESOLUTION|>--- conflicted
+++ resolved
@@ -48,111 +48,7 @@
         """
         return cls(clock, list(getPlugins(IAPIMock, plugins)))
 
-<<<<<<< HEAD
-    def _new_session(self, username_key=None, **attributes):
-        """
-        Create a new session and persist it according to its username and token
-        values.
-
-        :param attributes: Keyword parameters containing zero or more of
-            ``username``, ``token``, and ``tenant_id``.  Any fields that are
-            not specified will be filled out automatically.
-
-        :return: A new session with all fields filled out and an expiration
-                 time 1 day in the future (according to the clock associated
-                 with this :obj:`MimicCore`).
-        :rtype: :obj:`Session`
-        """
-        for key in ['username', 'token']:
-            if attributes.get(key, None) is None:
-                attributes[key] = key + "_" + text_type(uuid4())
-        if attributes.get('tenant_id', None) is None:
-            attributes['tenant_id'] = text_type(uuid4().int)   
-        if 'expires' not in attributes:
-            attributes['expires'] = (
-                datetime.utcfromtimestamp(self._clock.seconds())
-                + timedelta(days=1)
-            )
-        session = Session(**attributes)
-        if username_key is None:
-            username_key = session.username
-        self._username_to_token[username_key] = session.token
-        self._token_to_session[session.token] = session
-        self._tenant_to_token[session.tenant_id] = session.token
-        return session
-
-    def session_for_token(self, token):
-        """
-        :param unicode token: An authentication token previously created by
-            session_for_api_key or session_for_username_password.
-
-        :return: a session for the given token, only if that token already
-                 exists.
-        :rtype: Session
-
-        :raise: :obj:`KeyError` if no such thing exists.
-        """
-        if token in self._token_to_session:
-            return self._token_to_session[token]
-        return self._new_session(token=token)
-
-    def session_for_api_key(self, username, api_key):
-        """
-        Create or return a :obj:`Session`.
-
-        :param unicode username: A user name.
-        :param unicode api_key: An API key that should match the username.
-
-        :return: a session for the given user.
-        :rtype: Session
-        """
-        # One day, API keys will be different from passwords, but not today.
-        return self.session_for_username_password(username, api_key)
-
-    def session_for_username_password(self, username, password,
-                                      tenant_id=None):
-        """
-        Create or return a :obj:`Session` based on a user's credentials.
-        """
-        if username in self._username_to_token:
-            return self._token_to_session[self._username_to_token[username]]
-        return self._new_session(username=username,
-                                 tenant_id=tenant_id)
-
-    def session_for_impersonation(self, username, expires_in):
-        """
-        Create or return a :obj:`Session` impersonating a given user; this
-        session is distinct from the user's normal login session in that it
-        will have an independent token.
-        """
-        session = self.session_for_username_password(
-            username, "lucky we don't check passwords, isn't it",
-        )
-        key = ('impersonation', session.username)
-        if key in self._username_to_token:
-            return self._token_to_session[self._username_to_token[key]]
-        subsession = self._new_session(
-            username=username,
-            expires=datetime.utcfromtimestamp(self._clock.seconds() +
-                                              expires_in),
-            tenant_id=session.tenant_id,
-            username_key=key,
-        )
-        return subsession
-
-    def session_for_tenant_id(self, tenant_id):
-        """
-        :param unicode tenant_id: The tenant_id of a previously-created
-            session.
-        """
-        if tenant_id not in self._tenant_to_token:
-            return self._new_session(tenant_id=tenant_id)
-        return self.session_for_token(self._tenant_to_token[tenant_id])
-
-    def service_with_region(self, region_name, service_id):
-=======
     def service_with_region(self, region_name, service_id, base_uri):
->>>>>>> b9d57c4b
         """
         Given the name of a region and a mimic internal service ID, get a
         resource for that service.
