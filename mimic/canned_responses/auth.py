--- conflicted
+++ resolved
@@ -18,24 +18,17 @@
             {"name": "cloudServersOpenStack",
              "endpoints": [{"region": "ORD",
                             "tenantId": "851153",
-<<<<<<< HEAD
-                            "publicURL": "http://192.168.0.12:8902/v2/851153/servers"}],
-=======
-                            "publicURL": "http://10.20.76.59:8909/v2/851153"}],
->>>>>>> 6aeec932
+                            "publicURL": "http://10.20.76.59:8902/v2/851153/servers"}],
              "type": "compute"},
             {"name": "cloudLoadBalancers",
              "endpoints": [{"region": "ORD",
                             "tenantId": "851153",
-<<<<<<< HEAD
-                            "publicURL": "http://192.168.0.12:8903/v2/851153/loadbalancers"}],
-=======
-                            "publicURL": "http://10.20.76.59:8909/v2/851153"}],
->>>>>>> 6aeec932
+                            "publicURL": "http://10.20.76.59:8903/v2/851153/loadbalancers"}],
              "type": "rax:load-balancer"}],
         "user": {"id": "10002",
                  "name": "autoscaleaus",
-                 "roles": [{"id": "1", "description": "Admin", "name": "Identity"}]}}}
+                 "roles": [{"id": "1", "description": "Admin", "name": "Identity"}]
+                 }}}
 
 
 def get_user():
@@ -57,35 +50,21 @@
     return {"endpoints": [{"tenantId": "851153",
                            "region": "ORD",
                            "id": 19,
-<<<<<<< HEAD
-                           "publicURL": "http://192.168.0.12:8903/v2/851153",
-=======
-                           "publicURL": "http://10.20.76.59:8909/v2/851153",
->>>>>>> 6aeec932
+                           "publicURL": "http://10.20.76.59:8903/v2/851153",
                            "name": "cloudLoadBalancers",
                            "type": "rax:load-balancer"},
                           {"tenantId": "851153",
                            "region": "ORD",
                            "id": 86,
-<<<<<<< HEAD
-                           "publicURL": "http://192.168.0.12:8904/v2/851153",
-=======
-                           "publicURL": "http://10.20.76.59:8909/v2/851153",
->>>>>>> 6aeec932
+                           "publicURL": "http://10.20.76.59:8904/v2/851153",
                            "name": "autoscale",
                            "type": "rax:autoscale"},
                           {"tenantId": "851153",
                            "region": "ORD",
                            "id": 303,
-<<<<<<< HEAD
-                           "publicURL": "http://192.168.0.12:8902/v2/851153/",
-                           "versionInfo": "http://192.168.0.12:8902/v2",
-                           "versionList": "http://192.168.0.12:8902/",
-=======
-                           "publicURL": "http://10.20.76.59:8909/v2/851153/",
-                           "versionInfo": "http://10.20.76.59:8909/v2",
-                           "versionList": "http://10.20.76.59:8909/",
->>>>>>> 6aeec932
+                           "publicURL": "http://10.20.76.59:8902/v2/851153/",
+                           "versionInfo": "http://10.20.76.59:8902/v2",
+                           "versionList": "http://10.20.76.59:8902/",
                            "name": "cloudServersOpenStack",
                            "versionId": "2",
                            "type": "compute"}]}