--- conflicted
+++ resolved
@@ -5,19 +5,10 @@
 
 :var fmt: strftime format for datetimes used in JSON.
 """
-<<<<<<< HEAD
-import binascii
-=======
->>>>>>> fe26338a
 import os
 from datetime import datetime, timedelta
 from random import randint
 
-<<<<<<< HEAD
-
-from characteristic import Attribute
-=======
->>>>>>> fe26338a
 from six import text_type
 
 
@@ -36,16 +27,6 @@
 
 
 def random_hex_generator(num):
-<<<<<<< HEAD
-    """
-    Returns randomly generated 2x hex bits of data for the given `num`
-    """
-    return str(binascii.hexlify(os.urandom(num)))
-
-
-def attribute_names(attribute_list):
-=======
->>>>>>> fe26338a
     """
     Returns randomly generated n bytes of encoded hex data for the given `num`
     """
