--- conflicted
+++ resolved
@@ -91,9 +91,6 @@
 
 `{"loadBalancer": {"name": "a-new-loadbalancer2", "protocol": "HTTP", "virtualIps": [{"type": "PUBLIC"}], "metadata": [{"key": "lb_pending_update", "value": 20}], "nodes": []}}`
 
-<<<<<<< HEAD
-=======
-
 ## Mimic Control APIs ##
 
 When any of Mimic's included plugins schedule a timeout, you will need to cause
@@ -116,7 +113,6 @@
     curl -s -XPOST -d '{"amount": '"$(date +%s)"'}' http://localhost:8900/mimic/v1.1/tick | python -m json.tool
 
 
->>>>>>> be70322d
 ## Mimic does not: ##
 * support XML
 * validate the auth token
